--- conflicted
+++ resolved
@@ -130,7 +130,6 @@
             })
             continue
         
-<<<<<<< HEAD
         # Create panel content
         panel_content = f"[bold cyan]🔧 Tool Call:[/bold cyan] {function_name}\n\n"
         panel_content += f"[dim]Args: {tool_call.function.arguments}[/dim]\n\n"
@@ -147,43 +146,4 @@
             "role": "tool",
             "content": str(tool_response),
         })
-    return messages
-=======
-        try:
-            with console.status(f"[bold cyan]Executing {function_name}...[/bold cyan]"):
-                tool = _get_tool(tools, function_name)
-                tool_response = tool(**function_args)
-            
-            # Create panel content
-            panel_content = f"[bold cyan]🔧 Tool Call:[/bold cyan] {function_name}\n\n"
-            panel_content += f"[dim]Args: {tool_call.function.arguments}[/dim]\n\n"
-            
-            if isinstance(tool_response, list):
-                panel_content += f"[green]✓[/green] Found {len(tool_response)} results"
-            else:
-                panel_content += f"[green]✓[/green] {function_name} executed successfully"
-            
-            console.print(Panel(panel_content, border_style="cyan"))
-            
-            messages.append({
-                "tool_call_id": tool_call.id,
-                "role": "tool",
-                "content": str(tool_response),
-            })
-        except Exception as e:
-            console.print(f"[red]✗ Error executing {function_name}: {e}[/red]")
-            messages.append({
-                "tool_call_id": tool_call.id,
-                "role": "tool",
-                "content": f"Error executing tool: {str(e)}",
-            })
-    return messages
-
-
-class AgentState(BaseModel):
-    """Manages the state of the agent."""
-    messages: list[dict[str, Any]] = Field(default_factory=list)
-    step: int = Field(default=0)
-    final_assistant_content: str | None = None # Populated at the end of a run
-
->>>>>>> 730f2580
+    return messages